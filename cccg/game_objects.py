"""Visual game object classes for the simple poker demo."""

from __future__ import annotations

from collections import deque
from dataclasses import dataclass, field
<<<<<<< HEAD
from random import shuffle
from typing import ClassVar, Iterable, Tuple
=======
from typing import ClassVar, Deque, Tuple
>>>>>>> 180bfcfe

import pygame


Color = Tuple[int, int, int]


@dataclass(slots=True)
class GameObject:
    """Base class for drawable objects that can be dragged around."""

    image: pygame.Surface
    position: tuple[int, int]
    scale: float = 1.0
    base_image: pygame.Surface = field(init=False, repr=False)
    shadow_trail: Deque[tuple[pygame.Vector2, float, float]] = field(
        init=False, repr=False
    )
    _shadow_last_sample: pygame.Vector2 | None = field(init=False, repr=False)
    _shadow_cache: dict[float, pygame.Surface] = field(init=False, repr=False)
    GRID_SPAN: ClassVar[tuple[int, int]] = (1, 1)
    SHADOW_LIFETIME: ClassVar[float] = 0.25
    SHADOW_MIN_DISTANCE: ClassVar[float] = 8.0

    def __post_init__(self) -> None:
        self.base_image = self.image.copy()
        self.scale = float(self.scale)
        self.rect = self.image.get_rect(topleft=self.position)
        self.shadow_trail = deque()
        self._shadow_last_sample = None
        self._shadow_cache = {}

    def draw(self, surface: pygame.Surface) -> None:
        surface.blit(self.image, self.rect)

    def set_scale(self, scale: float) -> None:
        """Update the sprite scale while keeping its top-left anchored."""

        scale = max(scale, 0.01)
        if abs(scale - self.scale) < 1e-3:
            return

        old_topleft = self.rect.topleft
        self.scale = scale
        if abs(scale - 1.0) < 1e-3:
            self.image = self.base_image.copy()
        else:
            width = max(1, int(round(self.base_image.get_width() * scale)))
            height = max(1, int(round(self.base_image.get_height() * scale)))
            self.image = pygame.transform.smoothscale(self.base_image, (width, height))
        self.rect = self.image.get_rect()
        self.rect.topleft = old_topleft
        self.position = self.rect.topleft

    # Shadow helpers -------------------------------------------------

    def capture_shadow_sample(self) -> None:
        """Record the current sprite position for trailing shadows."""

        now = pygame.time.get_ticks() / 1000.0
        current_position = pygame.Vector2(self.rect.topleft)
        if (
            self._shadow_last_sample is not None
            and (current_position - self._shadow_last_sample).length_squared()
            < self.SHADOW_MIN_DISTANCE**2
        ):
            return

        self.shadow_trail.append((current_position, float(self.scale), now))
        self._shadow_last_sample = pygame.Vector2(current_position)
        self._trim_shadow_trail(now)

    def _trim_shadow_trail(self, now: float | None = None) -> None:
        """Discard outdated samples based on the configured lifetime."""

        if now is None:
            now = pygame.time.get_ticks() / 1000.0
        while self.shadow_trail and now - self.shadow_trail[0][2] > self.SHADOW_LIFETIME:
            self.shadow_trail.popleft()

    def update_shadow_history(self) -> None:
        """Refresh internal timers, removing expired shadow samples."""

        self._trim_shadow_trail()
        if not self.shadow_trail:
            self._shadow_last_sample = None

    def get_shadow_surface(self, scale: float) -> pygame.Surface:
        """Return a tinted copy of the sprite scaled to *scale* for shadows."""

        rounded_scale = round(scale * 1000) / 1000
        cached = self._shadow_cache.get(rounded_scale)
        if cached is not None:
            return cached

        if abs(scale - 1.0) < 1e-3:
            base = self.base_image
        else:
            width = max(1, int(round(self.base_image.get_width() * scale)))
            height = max(1, int(round(self.base_image.get_height() * scale)))
            base = pygame.transform.smoothscale(self.base_image, (width, height))

        shadow_surface = base.copy()
        shadow_surface.fill((0, 0, 0, 160), special_flags=pygame.BLEND_RGBA_MULT)
        self._shadow_cache[rounded_scale] = shadow_surface
        return shadow_surface


CARD_PADDING = 6


class CardSprite(GameObject):
    """Concrete sprite representing a face-up playing card."""

    CARD_SIZE = (90, 132)
    GRID_SPAN: ClassVar[tuple[int, int]] = (2, 3)
    RENDER_SCALE = 4

    SUIT_COLORS = {
        "♠": (20, 20, 20),
        "♣": (20, 20, 20),
        "♥": (200, 16, 46),
        "♦": (200, 16, 46),
    }

    def __init__(self, label: str, position: tuple[int, int]) -> None:
        hi_res_image = self._create_card_surface(label, scale=self.RENDER_SCALE)
        image = pygame.transform.smoothscale(hi_res_image, CardSprite.CARD_SIZE)
        super().__init__(image=image, position=position)
        self.label = label
        self.hi_res_image = hi_res_image
        self.hi_res_scale = float(self.RENDER_SCALE)

    @staticmethod
    def _create_card_surface(label: str, scale: int = 1) -> pygame.Surface:
        width = CardSprite.CARD_SIZE[0] * scale
        height = CardSprite.CARD_SIZE[1] * scale
        surface = pygame.Surface((width, height), pygame.SRCALPHA)
        surface.fill((0, 0, 0, 0))

        border_radius = 12 * scale
        card_rect = surface.get_rect().inflate(-2 * CARD_PADDING * scale, -2 * CARD_PADDING * scale)
        face_color = (246, 246, 246)
        outline_color = (24, 24, 24)
        pygame.draw.rect(surface, face_color, card_rect, border_radius=border_radius)
        pygame.draw.rect(surface, outline_color, card_rect, width=2, border_radius=border_radius)

        value, suit = CardSprite._split_label(label)
        suit_color = CardSprite.SUIT_COLORS.get(suit, outline_color)

        value_font = CardSprite._load_font(48 * scale, bold=True)
        suit_font = CardSprite._load_font(40 * scale)
        center_font = CardSprite._load_font(82 * scale)

        if suit:
            value_surface = value_font.render(value, True, suit_color)
            suit_surface = suit_font.render(suit, True, suit_color)

            padding = 6 * scale
            surface.blit(value_surface, (card_rect.left + padding, card_rect.top + padding))

            suit_rect = suit_surface.get_rect()
            suit_rect.bottomright = (
                card_rect.right - padding,
                card_rect.bottom - padding,
            )
            surface.blit(suit_surface, suit_rect)

            center_surface = center_font.render(suit, True, suit_color)
            center_rect = center_surface.get_rect(center=card_rect.center)
            surface.blit(center_surface, center_rect)
        else:
            # Fallback to centered label when no suit is provided.
            fallback_font = CardSprite._load_font(54 * scale)
            text = fallback_font.render(label, True, outline_color)
            text_rect = text.get_rect(center=card_rect.center)
            surface.blit(text, text_rect)

        return surface

    @staticmethod
    def _load_font(size: int, bold: bool = False) -> pygame.font.Font:
        """Load a font that supports suit glyphs with sensible fallbacks."""

        preferred_fonts = [
            "dejavusans",
            "arialunicode",
            "arial",
            "liberationsans",
        ]
        for name in preferred_fonts:
            path = pygame.font.match_font(name, bold=bold)
            if path:
                return pygame.font.Font(path, size)
        return pygame.font.Font(None, size)

    @staticmethod
    def _split_label(label: str) -> tuple[str, str]:
        if not label:
            return "", ""
        suit = label[-1]
        if suit in CardSprite.SUIT_COLORS:
            value = label[:-1] or suit
            return value, suit
        return label, ""

class DeckSprite(GameObject):
    """Sprite representing a face-down deck of playing cards."""

    DECK_SIZE = CardSprite.CARD_SIZE
    GRID_SPAN: ClassVar[tuple[int, int]] = (2, 3)
    RENDER_SCALE = CardSprite.RENDER_SCALE

<<<<<<< HEAD
    def __init__(self, position: tuple[int, int], cards: Iterable[str] | None = None) -> None:
        image = self._create_deck_surface()
        super().__init__(image=image, position=position)
        if cards is None:
            cards = self._build_standard_deck()
        self.cards: list[str] = list(cards)
=======
    def __init__(self, position: tuple[int, int]) -> None:
        hi_res_image = self._create_deck_surface(scale=self.RENDER_SCALE)
        image = pygame.transform.smoothscale(hi_res_image, DeckSprite.DECK_SIZE)
        super().__init__(image=image, position=position)
        self.hi_res_image = hi_res_image
        self.hi_res_scale = float(self.RENDER_SCALE)
>>>>>>> 180bfcfe

    @staticmethod
    def _create_deck_surface(scale: int = 1) -> pygame.Surface:
        width = DeckSprite.DECK_SIZE[0] * scale
        height = DeckSprite.DECK_SIZE[1] * scale
        surface = pygame.Surface((width, height), pygame.SRCALPHA)
        surface.fill((0, 0, 0, 0))

        outer_rect = surface.get_rect()
        border_radius = 16 * scale
        card_rect = outer_rect.inflate(-2 * CARD_PADDING * scale, -2 * CARD_PADDING * scale)

        base_color: Color = (120, 0, 0)
        pygame.draw.rect(surface, base_color, card_rect, border_radius=border_radius)

        edge_color: Color = (160, 30, 30)
        edge_spacing = 6 * scale
        edge_height = 3 * scale
        horizontal_padding = 8 * scale
        for offset in range(edge_spacing, min(5 * edge_spacing, card_rect.height // 2), edge_spacing):
            edge_rect = pygame.Rect(
                card_rect.left + horizontal_padding,
                card_rect.top + offset,
                card_rect.width - 2 * horizontal_padding,
                edge_height,
            )
            pygame.draw.rect(surface, edge_color, edge_rect, border_radius=1)

        inner_rect = card_rect.inflate(-18 * scale, -18 * scale)
        gradient_surface = pygame.Surface(inner_rect.size, pygame.SRCALPHA)
        top_color = pygame.Color(210, 60, 60)
        bottom_color = pygame.Color(90, 0, 0)
        height = inner_rect.height or 1
        for y in range(inner_rect.height):
            ratio = y / (height - 1 or 1)
            color = (
                int(top_color.r + (bottom_color.r - top_color.r) * ratio),
                int(top_color.g + (bottom_color.g - top_color.g) * ratio),
                int(top_color.b + (bottom_color.b - top_color.b) * ratio),
            )
            pygame.draw.line(
                gradient_surface,
                color,
                (0, y),
                (inner_rect.width, y),
            )

        pattern_surface = pygame.Surface(inner_rect.size, pygame.SRCALPHA)
        spacing = 10 * scale
        pattern_color = (255, 215, 215, 70)
        line_width = max(1, scale)
        for offset in range(-inner_rect.height, inner_rect.width, spacing):
            start = (offset, 0)
            end = (offset + inner_rect.height, inner_rect.height)
            pygame.draw.line(pattern_surface, pattern_color, start, end, width=line_width)
        for offset in range(0, inner_rect.width + inner_rect.height, spacing):
            start = (offset, 0)
            end = (offset - inner_rect.height, inner_rect.height)
            pygame.draw.line(pattern_surface, pattern_color, start, end, width=line_width)

        gradient_surface.blit(pattern_surface, (0, 0))

        highlight_height = max(8 * scale, inner_rect.height // 3)
        highlight_surface = pygame.Surface((inner_rect.width, highlight_height), pygame.SRCALPHA)
        for y in range(highlight_height):
            alpha = int(120 * (1 - y / max(highlight_height - 1, 1)))
            pygame.draw.line(
                highlight_surface,
                (255, 255, 255, alpha),
                (0, y),
                (inner_rect.width, y),
            )
        gradient_surface.blit(highlight_surface, (0, 0))

        surface.blit(gradient_surface, inner_rect.topleft)

        border_color: Color = (30, 0, 0)
        accent_color: Color = (230, 200, 200)
        pygame.draw.rect(
            surface,
            border_color,
            card_rect,
            width=max(1, 3 * scale),
            border_radius=border_radius,
        )
        pygame.draw.rect(
            surface,
            accent_color,
            card_rect.inflate(-10 * scale, -10 * scale),
            width=max(1, 2 * scale),
            border_radius=max(border_radius - 4 * scale, 0),
        )

        return surface

    @staticmethod
    def _build_standard_deck() -> list[str]:
        values = ["A", "2", "3", "4", "5", "6", "7", "8", "9", "10", "J", "Q", "K"]
        suits = ["♠", "♥", "♦", "♣"]
        cards = [f"{value}{suit}" for suit in suits for value in values]
        cards.extend(["Joker", "Joker"])
        shuffle(cards)
        return cards

    def draw_card(self) -> str | None:
        if not self.cards:
            return None
        return self.cards.pop()

    def is_empty(self) -> bool:
        return not self.cards<|MERGE_RESOLUTION|>--- conflicted
+++ resolved
@@ -4,12 +4,8 @@
 
 from collections import deque
 from dataclasses import dataclass, field
-<<<<<<< HEAD
 from random import shuffle
 from typing import ClassVar, Iterable, Tuple
-=======
-from typing import ClassVar, Deque, Tuple
->>>>>>> 180bfcfe
 
 import pygame
 
@@ -223,21 +219,12 @@
     GRID_SPAN: ClassVar[tuple[int, int]] = (2, 3)
     RENDER_SCALE = CardSprite.RENDER_SCALE
 
-<<<<<<< HEAD
     def __init__(self, position: tuple[int, int], cards: Iterable[str] | None = None) -> None:
         image = self._create_deck_surface()
         super().__init__(image=image, position=position)
         if cards is None:
             cards = self._build_standard_deck()
         self.cards: list[str] = list(cards)
-=======
-    def __init__(self, position: tuple[int, int]) -> None:
-        hi_res_image = self._create_deck_surface(scale=self.RENDER_SCALE)
-        image = pygame.transform.smoothscale(hi_res_image, DeckSprite.DECK_SIZE)
-        super().__init__(image=image, position=position)
-        self.hi_res_image = hi_res_image
-        self.hi_res_scale = float(self.RENDER_SCALE)
->>>>>>> 180bfcfe
 
     @staticmethod
     def _create_deck_surface(scale: int = 1) -> pygame.Surface:
